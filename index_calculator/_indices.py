--- conflicted
+++ resolved
@@ -2220,18 +2220,11 @@
             https://xclim.readthedocs.io/en/stable/api.html#xclim.indicators.land.snow_cover_duration
         """
         if water_equivalent is True:
-<<<<<<< HEAD
-            print(params["ds"])
-            snw = xc.land.snd_to_snw(ds=params["ds"])
-            snd = convert_units_to(snw, "mm", context="hydro")
-            snd.attrs = params["ds"]["snd"].attrs
-=======
             snw = xc.land.snd_to_snw(
                 snd=params["ds"]["snd"],
                 const="1000 kg m-3",
             )
             snd = xc.land.snw_to_snd(snw=snw, snr=params["ds"]["snr"])
->>>>>>> f813c384
             params["ds"]["snd"] = snd
         thresh = _thresh_string(thresh, "cm")
         return xc.land.snd_season_length(
